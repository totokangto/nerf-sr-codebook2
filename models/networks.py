--- conflicted
+++ resolved
@@ -511,10 +511,6 @@
         cb_hr_patch, loss_hr, cb_x1,cb_x2,cb_x3 = self.codebook(self.opt,ref)
         _, loss_sr, _,_,_ = self.codebook(self.opt,sr)
 
-<<<<<<< HEAD
-        print(f'-----------------------x1 : {z.shape}, cb_x1 : {cb_x1.shape}')
-=======
->>>>>>> 71bd4fb7
         x1 = self.up_1(z) # 128,16,16
         x1 = torch.cat([x1, cb_x1], dim=1) # 256,16,16
         x2 = self.up_2(x1)
@@ -561,10 +557,6 @@
     def forward(self, opt, patch, idx=None):
         z = self.encoder(patch) # 32, 128, 16, 16
         z = self.pre_quantization_conv(z) # 32, 64, 16, 16
-<<<<<<< HEAD
-        print(f'============z shape : {z.shape}')
-=======
->>>>>>> 71bd4fb7
         z = z.permute(0, 2, 3, 1).contiguous() # 32, 16, 16, 64
         
         if idx is not None:
